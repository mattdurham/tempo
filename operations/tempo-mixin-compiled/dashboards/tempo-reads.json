{
 "annotations": {
  "list": [

  ]
 },
 "editable": true,
 "gnetId": null,
 "graphTooltip": 0,
 "hideControls": false,
 "links": [
  {
   "asDropdown": true,
   "icon": "external link",
   "includeVars": true,
   "keepTime": true,
   "tags": [
    "tempo"
   ],
   "targetBlank": false,
   "title": "Tempo Dashboards",
   "type": "dashboards"
  }
 ],
 "refresh": "",
 "rows": [
  {
   "collapse": false,
   "height": "250px",
   "panels": [
    {
     "aliasColors": {
      "1xx": "#EAB839",
      "2xx": "#7EB26D",
      "3xx": "#6ED0E0",
      "4xx": "#EF843C",
      "5xx": "#E24D42",
      "OK": "#7EB26D",
      "cancel": "#A9A9A9",
      "error": "#E24D42",
      "success": "#7EB26D"
     },
     "bars": false,
     "dashLength": 10,
     "dashes": false,
     "datasource": "$datasource",
     "fill": 10,
     "id": 1,
     "legend": {
      "avg": false,
      "current": false,
      "max": false,
      "min": false,
      "show": true,
      "total": false,
      "values": false
     },
     "lines": true,
     "linewidth": 0,
     "links": [

     ],
     "nullPointMode": "null as zero",
     "percentage": false,
     "pointradius": 5,
     "points": false,
     "renderer": "flot",
     "seriesOverrides": [

     ],
     "spaceLength": 10,
     "span": 6,
     "stack": true,
     "steppedLine": false,
     "targets": [
      {
       "expr": "sum by (status) (\n  label_replace(label_replace(rate(tempo_request_duration_seconds_count{cluster=~\"$cluster\", job=~\"($namespace)/cortex-gw(-internal)?\", route=~\"api_.*\"}[$__rate_interval]),\n  \"status\", \"${1}xx\", \"status_code\", \"([0-9])..\"),\n  \"status\", \"${1}\", \"status_code\", \"([a-zA-Z]+)\"))\n",
       "format": "time_series",
       "interval": "1m",
       "legendFormat": "{{status}}",
       "refId": "A"
      }
     ],
     "thresholds": [

     ],
     "timeFrom": null,
     "timeShift": null,
     "title": "QPS",
     "tooltip": {
      "shared": true,
      "sort": 2,
      "value_type": "individual"
     },
     "type": "graph",
     "xaxis": {
      "buckets": null,
      "mode": "time",
      "name": null,
      "show": true,
      "values": [

      ]
     },
     "yaxes": [
      {
       "format": "short",
       "label": null,
       "logBase": 1,
       "max": null,
       "min": 0,
       "show": true
      },
      {
       "format": "short",
       "label": null,
       "logBase": 1,
       "max": null,
       "min": null,
       "show": false
      }
     ]
    },
    {
     "aliasColors": {

     },
     "bars": false,
     "dashLength": 10,
     "dashes": false,
     "datasource": "$datasource",
     "fill": 1,
     "id": 2,
     "legend": {
      "avg": false,
      "current": false,
      "max": false,
      "min": false,
      "show": true,
      "total": false,
      "values": false
     },
     "lines": true,
     "linewidth": 1,
     "links": [

     ],
     "nullPointMode": "null as zero",
     "percentage": false,
     "pointradius": 5,
     "points": false,
     "renderer": "flot",
     "seriesOverrides": [

     ],
     "spaceLength": 10,
     "span": 6,
     "stack": false,
     "steppedLine": false,
     "targets": [
      {
       "expr": "histogram_quantile(0.99, sum(rate(tempo_request_duration_seconds_bucket{cluster=~\"$cluster\", job=~\"($namespace)/cortex-gw(-internal)?\",route=~\"api_.*\"}[$__rate_interval])) by (le,route)) * 1e3",
       "format": "time_series",
       "interval": "1m",
       "intervalFactor": 2,
       "legendFormat": "{{route}} 99th",
       "refId": "A",
       "step": 10
      },
      {
       "expr": "histogram_quantile(0.50, sum(rate(tempo_request_duration_seconds_bucket{cluster=~\"$cluster\", job=~\"($namespace)/cortex-gw(-internal)?\",route=~\"api_.*\"}[$__rate_interval])) by (le,route)) * 1e3",
       "format": "time_series",
       "interval": "1m",
       "intervalFactor": 2,
       "legendFormat": "{{route}} 50th",
       "refId": "B",
       "step": 10
      },
      {
       "expr": "sum(rate(tempo_request_duration_seconds_sum{cluster=~\"$cluster\", job=~\"($namespace)/cortex-gw(-internal)?\",route=~\"api_.*\"}[$__rate_interval])) by (route) * 1e3 / sum(rate(tempo_request_duration_seconds_count{cluster=~\"$cluster\", job=~\"($namespace)/cortex-gw(-internal)?\",route=~\"api_.*\"}[$__rate_interval])) by (route)",
       "format": "time_series",
       "interval": "1m",
       "intervalFactor": 2,
       "legendFormat": "{{route}} Average",
       "refId": "C",
       "step": 10
      }
     ],
     "thresholds": [

     ],
     "timeFrom": null,
     "timeShift": null,
     "title": "Latency",
     "tooltip": {
      "shared": true,
      "sort": 2,
      "value_type": "individual"
     },
     "type": "graph",
     "xaxis": {
      "buckets": null,
      "mode": "time",
      "name": null,
      "show": true,
      "values": [

      ]
     },
     "yaxes": [
      {
       "format": "ms",
       "label": null,
       "logBase": 1,
       "max": null,
       "min": 0,
       "show": true
      },
      {
       "format": "short",
       "label": null,
       "logBase": 1,
       "max": null,
       "min": null,
       "show": false
      }
     ]
    }
   ],
   "repeat": null,
   "repeatIteration": null,
   "repeatRowId": null,
   "showTitle": true,
   "title": "Gateway",
   "titleSize": "h6"
  },
  {
   "collapse": false,
   "height": "250px",
   "panels": [
    {
     "aliasColors": {
      "1xx": "#EAB839",
      "2xx": "#7EB26D",
      "3xx": "#6ED0E0",
      "4xx": "#EF843C",
      "5xx": "#E24D42",
      "OK": "#7EB26D",
      "cancel": "#A9A9A9",
      "error": "#E24D42",
      "success": "#7EB26D"
     },
     "bars": false,
     "dashLength": 10,
     "dashes": false,
     "datasource": "$datasource",
     "fill": 10,
     "id": 3,
     "legend": {
      "avg": false,
      "current": false,
      "max": false,
      "min": false,
      "show": true,
      "total": false,
      "values": false
     },
     "lines": true,
     "linewidth": 0,
     "links": [

     ],
     "nullPointMode": "null as zero",
     "percentage": false,
     "pointradius": 5,
     "points": false,
     "renderer": "flot",
     "seriesOverrides": [

     ],
     "spaceLength": 10,
     "span": 6,
     "stack": true,
     "steppedLine": false,
     "targets": [
      {
       "expr": "sum by (status) (\n  label_replace(label_replace(rate(tempo_request_duration_seconds_count{cluster=~\"$cluster\", job=~\"($namespace)/query-frontend\", route=~\"api_.*\"}[$__rate_interval]),\n  \"status\", \"${1}xx\", \"status_code\", \"([0-9])..\"),\n  \"status\", \"${1}\", \"status_code\", \"([a-zA-Z]+)\"))\n",
       "format": "time_series",
       "interval": "1m",
       "legendFormat": "{{status}}",
       "refId": "A"
      }
     ],
     "thresholds": [

     ],
     "timeFrom": null,
     "timeShift": null,
     "title": "QPS",
     "tooltip": {
      "shared": true,
      "sort": 2,
      "value_type": "individual"
     },
     "type": "graph",
     "xaxis": {
      "buckets": null,
      "mode": "time",
      "name": null,
      "show": true,
      "values": [

      ]
     },
     "yaxes": [
      {
       "format": "short",
       "label": null,
       "logBase": 1,
       "max": null,
       "min": 0,
       "show": true
      },
      {
       "format": "short",
       "label": null,
       "logBase": 1,
       "max": null,
       "min": null,
       "show": false
      }
     ]
    },
    {
     "aliasColors": {

     },
     "bars": false,
     "dashLength": 10,
     "dashes": false,
     "datasource": "$datasource",
     "fill": 1,
     "id": 4,
     "legend": {
      "avg": false,
      "current": false,
      "max": false,
      "min": false,
      "show": true,
      "total": false,
      "values": false
     },
     "lines": true,
     "linewidth": 1,
     "links": [

     ],
     "nullPointMode": "null as zero",
     "percentage": false,
     "pointradius": 5,
     "points": false,
     "renderer": "flot",
     "seriesOverrides": [

     ],
     "spaceLength": 10,
     "span": 6,
     "stack": false,
     "steppedLine": false,
     "targets": [
      {
       "expr": "histogram_quantile(0.99, sum(rate(tempo_request_duration_seconds_bucket{cluster=~\"$cluster\", job=~\"($namespace)/query-frontend\",route=~\"api_.*\"}[$__rate_interval])) by (le,route)) * 1e3",
       "format": "time_series",
       "interval": "1m",
       "intervalFactor": 2,
       "legendFormat": "{{route}} 99th",
       "refId": "A",
       "step": 10
      },
      {
       "expr": "histogram_quantile(0.50, sum(rate(tempo_request_duration_seconds_bucket{cluster=~\"$cluster\", job=~\"($namespace)/query-frontend\",route=~\"api_.*\"}[$__rate_interval])) by (le,route)) * 1e3",
       "format": "time_series",
       "interval": "1m",
       "intervalFactor": 2,
       "legendFormat": "{{route}} 50th",
       "refId": "B",
       "step": 10
      },
      {
       "expr": "sum(rate(tempo_request_duration_seconds_sum{cluster=~\"$cluster\", job=~\"($namespace)/query-frontend\",route=~\"api_.*\"}[$__rate_interval])) by (route) * 1e3 / sum(rate(tempo_request_duration_seconds_count{cluster=~\"$cluster\", job=~\"($namespace)/query-frontend\",route=~\"api_.*\"}[$__rate_interval])) by (route)",
       "format": "time_series",
       "interval": "1m",
       "intervalFactor": 2,
       "legendFormat": "{{route}} Average",
       "refId": "C",
       "step": 10
      }
     ],
     "thresholds": [

     ],
     "timeFrom": null,
     "timeShift": null,
     "title": "Latency",
     "tooltip": {
      "shared": true,
      "sort": 2,
      "value_type": "individual"
     },
     "type": "graph",
     "xaxis": {
      "buckets": null,
      "mode": "time",
      "name": null,
      "show": true,
      "values": [

      ]
     },
     "yaxes": [
      {
       "format": "ms",
       "label": null,
       "logBase": 1,
       "max": null,
       "min": 0,
       "show": true
      },
      {
       "format": "short",
       "label": null,
       "logBase": 1,
       "max": null,
       "min": null,
       "show": false
      }
     ]
    }
   ],
   "repeat": null,
   "repeatIteration": null,
   "repeatRowId": null,
   "showTitle": true,
   "title": "Query Frontend",
   "titleSize": "h6"
  },
  {
   "collapse": false,
   "height": "250px",
   "panels": [
    {
     "aliasColors": {
      "1xx": "#EAB839",
      "2xx": "#7EB26D",
      "3xx": "#6ED0E0",
      "4xx": "#EF843C",
      "5xx": "#E24D42",
      "OK": "#7EB26D",
      "cancel": "#A9A9A9",
      "error": "#E24D42",
      "success": "#7EB26D"
     },
     "bars": false,
     "dashLength": 10,
     "dashes": false,
     "datasource": "$datasource",
     "fill": 10,
     "id": 5,
     "legend": {
      "avg": false,
      "current": false,
      "max": false,
      "min": false,
      "show": true,
      "total": false,
      "values": false
     },
     "lines": true,
     "linewidth": 0,
     "links": [

     ],
     "nullPointMode": "null as zero",
     "percentage": false,
     "pointradius": 5,
     "points": false,
     "renderer": "flot",
     "seriesOverrides": [

     ],
     "spaceLength": 10,
     "span": 6,
     "stack": true,
     "steppedLine": false,
     "targets": [
      {
       "expr": "sum by (status) (\n  label_replace(label_replace(rate(tempo_request_duration_seconds_count{cluster=~\"$cluster\", job=~\"($namespace)/querier\", route=~\"querier_api_.*\"}[$__rate_interval]),\n  \"status\", \"${1}xx\", \"status_code\", \"([0-9])..\"),\n  \"status\", \"${1}\", \"status_code\", \"([a-zA-Z]+)\"))\n",
       "format": "time_series",
       "interval": "1m",
       "legendFormat": "{{status}}",
       "refId": "A"
      }
     ],
     "thresholds": [

     ],
     "timeFrom": null,
     "timeShift": null,
     "title": "QPS",
     "tooltip": {
      "shared": true,
      "sort": 2,
      "value_type": "individual"
     },
     "type": "graph",
     "xaxis": {
      "buckets": null,
      "mode": "time",
      "name": null,
      "show": true,
      "values": [

      ]
     },
     "yaxes": [
      {
       "format": "short",
       "label": null,
       "logBase": 1,
       "max": null,
       "min": 0,
       "show": true
      },
      {
       "format": "short",
       "label": null,
       "logBase": 1,
       "max": null,
       "min": null,
       "show": false
      }
     ]
    },
    {
     "aliasColors": {

     },
     "bars": false,
     "dashLength": 10,
     "dashes": false,
     "datasource": "$datasource",
     "fill": 1,
     "id": 6,
     "legend": {
      "avg": false,
      "current": false,
      "max": false,
      "min": false,
      "show": true,
      "total": false,
      "values": false
     },
     "lines": true,
     "linewidth": 1,
     "links": [

     ],
     "nullPointMode": "null as zero",
     "percentage": false,
     "pointradius": 5,
     "points": false,
     "renderer": "flot",
     "seriesOverrides": [

     ],
     "spaceLength": 10,
     "span": 6,
     "stack": false,
     "steppedLine": false,
     "targets": [
      {
       "expr": "histogram_quantile(0.99, sum(rate(tempo_request_duration_seconds_bucket{cluster=~\"$cluster\", job=~\"($namespace)/querier\",route=~\"querier_api_.*\"}[$__rate_interval])) by (le,route)) * 1e3",
       "format": "time_series",
       "interval": "1m",
       "intervalFactor": 2,
       "legendFormat": "{{route}} 99th",
       "refId": "A",
       "step": 10
      },
      {
       "expr": "histogram_quantile(0.50, sum(rate(tempo_request_duration_seconds_bucket{cluster=~\"$cluster\", job=~\"($namespace)/querier\",route=~\"querier_api_.*\"}[$__rate_interval])) by (le,route)) * 1e3",
       "format": "time_series",
       "interval": "1m",
       "intervalFactor": 2,
       "legendFormat": "{{route}} 50th",
       "refId": "B",
       "step": 10
      },
      {
       "expr": "sum(rate(tempo_request_duration_seconds_sum{cluster=~\"$cluster\", job=~\"($namespace)/querier\",route=~\"querier_api_.*\"}[$__rate_interval])) by (route) * 1e3 / sum(rate(tempo_request_duration_seconds_count{cluster=~\"$cluster\", job=~\"($namespace)/querier\",route=~\"querier_api_.*\"}[$__rate_interval])) by (route)",
       "format": "time_series",
       "interval": "1m",
       "intervalFactor": 2,
       "legendFormat": "{{route}} Average",
       "refId": "C",
       "step": 10
      }
     ],
     "thresholds": [

     ],
     "timeFrom": null,
     "timeShift": null,
     "title": "Latency",
     "tooltip": {
      "shared": true,
      "sort": 2,
      "value_type": "individual"
     },
     "type": "graph",
     "xaxis": {
      "buckets": null,
      "mode": "time",
      "name": null,
      "show": true,
      "values": [

      ]
     },
     "yaxes": [
      {
       "format": "ms",
       "label": null,
       "logBase": 1,
       "max": null,
       "min": 0,
       "show": true
      },
      {
       "format": "short",
       "label": null,
       "logBase": 1,
       "max": null,
       "min": null,
       "show": false
      }
     ]
    }
   ],
   "repeat": null,
   "repeatIteration": null,
   "repeatRowId": null,
   "showTitle": true,
   "title": "Querier",
   "titleSize": "h6"
  },
  {
   "collapse": false,
   "height": "250px",
   "panels": [
    {
     "aliasColors": {
      "1xx": "#EAB839",
      "2xx": "#7EB26D",
      "3xx": "#6ED0E0",
      "4xx": "#EF843C",
      "5xx": "#E24D42",
      "OK": "#7EB26D",
      "cancel": "#A9A9A9",
      "error": "#E24D42",
      "success": "#7EB26D"
     },
     "bars": false,
     "dashLength": 10,
     "dashes": false,
     "datasource": "$datasource",
     "fill": 10,
     "id": 7,
     "legend": {
      "avg": false,
      "current": false,
      "max": false,
      "min": false,
      "show": true,
      "total": false,
      "values": false
     },
     "lines": true,
     "linewidth": 0,
     "links": [

     ],
     "nullPointMode": "null as zero",
     "percentage": false,
     "pointradius": 5,
     "points": false,
     "renderer": "flot",
     "seriesOverrides": [

     ],
     "spaceLength": 10,
     "span": 6,
     "stack": true,
     "steppedLine": false,
     "targets": [
      {
       "expr": "sum by (status) (\n  label_replace(label_replace(rate(tempo_request_duration_seconds_count{cluster=~\"$cluster\", job=~\"($namespace)/ingester\", route=~\"/tempopb.Querier/.*\"}[$__rate_interval]),\n  \"status\", \"${1}xx\", \"status_code\", \"([0-9])..\"),\n  \"status\", \"${1}\", \"status_code\", \"([a-zA-Z]+)\"))\n",
       "format": "time_series",
       "interval": "1m",
       "legendFormat": "{{status}}",
       "refId": "A"
      }
     ],
     "thresholds": [

     ],
     "timeFrom": null,
     "timeShift": null,
     "title": "QPS",
     "tooltip": {
      "shared": true,
      "sort": 2,
      "value_type": "individual"
     },
     "type": "graph",
     "xaxis": {
      "buckets": null,
      "mode": "time",
      "name": null,
      "show": true,
      "values": [

      ]
     },
     "yaxes": [
      {
       "format": "short",
       "label": null,
       "logBase": 1,
       "max": null,
       "min": 0,
       "show": true
      },
      {
       "format": "short",
       "label": null,
       "logBase": 1,
       "max": null,
       "min": null,
       "show": false
      }
     ]
    },
    {
     "aliasColors": {

     },
     "bars": false,
     "dashLength": 10,
     "dashes": false,
     "datasource": "$datasource",
     "fill": 1,
     "id": 8,
     "legend": {
      "avg": false,
      "current": false,
      "max": false,
      "min": false,
      "show": true,
      "total": false,
      "values": false
     },
     "lines": true,
     "linewidth": 1,
     "links": [

     ],
     "nullPointMode": "null as zero",
     "percentage": false,
     "pointradius": 5,
     "points": false,
     "renderer": "flot",
     "seriesOverrides": [

     ],
     "spaceLength": 10,
     "span": 6,
     "stack": false,
     "steppedLine": false,
     "targets": [
      {
       "expr": "histogram_quantile(0.99, sum(rate(tempo_request_duration_seconds_bucket{cluster=~\"$cluster\", job=~\"($namespace)/ingester\",route=~\"/tempopb.Querier/.*\"}[$__rate_interval])) by (le,route)) * 1e3",
       "format": "time_series",
       "interval": "1m",
       "intervalFactor": 2,
       "legendFormat": "{{route}} 99th",
       "refId": "A",
       "step": 10
      },
      {
       "expr": "histogram_quantile(0.50, sum(rate(tempo_request_duration_seconds_bucket{cluster=~\"$cluster\", job=~\"($namespace)/ingester\",route=~\"/tempopb.Querier/.*\"}[$__rate_interval])) by (le,route)) * 1e3",
       "format": "time_series",
       "interval": "1m",
       "intervalFactor": 2,
       "legendFormat": "{{route}} 50th",
       "refId": "B",
       "step": 10
      },
      {
       "expr": "sum(rate(tempo_request_duration_seconds_sum{cluster=~\"$cluster\", job=~\"($namespace)/ingester\",route=~\"/tempopb.Querier/.*\"}[$__rate_interval])) by (route) * 1e3 / sum(rate(tempo_request_duration_seconds_count{cluster=~\"$cluster\", job=~\"($namespace)/ingester\",route=~\"/tempopb.Querier/.*\"}[$__rate_interval])) by (route)",
       "format": "time_series",
       "interval": "1m",
       "intervalFactor": 2,
       "legendFormat": "{{route}} Average",
       "refId": "C",
       "step": 10
      }
     ],
     "thresholds": [

     ],
     "timeFrom": null,
     "timeShift": null,
     "title": "Latency",
     "tooltip": {
      "shared": true,
      "sort": 2,
      "value_type": "individual"
     },
     "type": "graph",
     "xaxis": {
      "buckets": null,
      "mode": "time",
      "name": null,
      "show": true,
      "values": [

      ]
     },
     "yaxes": [
      {
       "format": "ms",
       "label": null,
       "logBase": 1,
       "max": null,
       "min": 0,
       "show": true
      },
      {
       "format": "short",
       "label": null,
       "logBase": 1,
       "max": null,
       "min": null,
       "show": false
      }
     ]
    }
   ],
   "repeat": null,
   "repeatIteration": null,
   "repeatRowId": null,
   "showTitle": true,
   "title": "Ingester",
   "titleSize": "h6"
  },
  {
   "collapse": false,
   "height": "250px",
   "panels": [
    {
     "aliasColors": {
      "1xx": "#EAB839",
      "2xx": "#7EB26D",
      "3xx": "#6ED0E0",
      "4xx": "#EF843C",
      "5xx": "#E24D42",
      "OK": "#7EB26D",
      "cancel": "#A9A9A9",
      "error": "#E24D42",
      "success": "#7EB26D"
     },
     "bars": false,
     "dashLength": 10,
     "dashes": false,
     "datasource": "$datasource",
     "fill": 10,
     "id": 9,
     "legend": {
      "avg": false,
      "current": false,
      "max": false,
      "min": false,
      "show": true,
      "total": false,
      "values": false
     },
     "lines": true,
     "linewidth": 0,
     "links": [

     ],
     "nullPointMode": "null as zero",
     "percentage": false,
     "pointradius": 5,
     "points": false,
     "renderer": "flot",
     "seriesOverrides": [

     ],
     "spaceLength": 10,
     "span": 3,
     "stack": true,
     "steppedLine": false,
     "targets": [
      {
       "expr": "sum by (status) (\n  label_replace(label_replace(rate(tempo_request_duration_seconds_count{cluster=~\"$cluster\", container=\"live-store\", route=~\"/tempopb.Querier/.*\"}[$__rate_interval]),\n  \"status\", \"${1}xx\", \"status_code\", \"([0-9])..\"),\n  \"status\", \"${1}\", \"status_code\", \"([a-zA-Z]+)\"))\n",
       "format": "time_series",
       "interval": "1m",
       "legendFormat": "{{status}}",
       "refId": "A"
      }
     ],
     "thresholds": [

     ],
     "timeFrom": null,
     "timeShift": null,
     "title": "QPS",
     "tooltip": {
      "shared": true,
      "sort": 2,
      "value_type": "individual"
     },
     "type": "graph",
     "xaxis": {
      "buckets": null,
      "mode": "time",
      "name": null,
      "show": true,
      "values": [

      ]
     },
     "yaxes": [
      {
       "format": "short",
       "label": null,
       "logBase": 1,
       "max": null,
       "min": 0,
       "show": true
      },
      {
       "format": "short",
       "label": null,
       "logBase": 1,
       "max": null,
       "min": null,
       "show": false
      }
     ]
    },
    {
     "aliasColors": {

     },
     "bars": false,
     "dashLength": 10,
     "dashes": false,
     "datasource": "$datasource",
     "fill": 1,
     "id": 10,
     "legend": {
      "avg": false,
      "current": false,
      "max": false,
      "min": false,
      "show": true,
      "total": false,
      "values": false
     },
     "lines": true,
     "linewidth": 1,
     "links": [

     ],
     "nullPointMode": "null as zero",
     "percentage": false,
     "pointradius": 5,
     "points": false,
     "renderer": "flot",
     "seriesOverrides": [

     ],
     "spaceLength": 10,
     "span": 3,
     "stack": false,
     "steppedLine": false,
     "targets": [
      {
       "expr": "histogram_quantile(0.99, sum(rate(tempo_request_duration_seconds_bucket{cluster=~\"$cluster\", container=\"live-store\",route=~\"/tempopb.Querier/.*\"}[$__rate_interval])) by (le,route)) * 1e3",
       "format": "time_series",
       "interval": "1m",
       "intervalFactor": 2,
       "legendFormat": "{{route}} 99th",
       "refId": "A",
       "step": 10
      },
      {
       "expr": "histogram_quantile(0.50, sum(rate(tempo_request_duration_seconds_bucket{cluster=~\"$cluster\", container=\"live-store\",route=~\"/tempopb.Querier/.*\"}[$__rate_interval])) by (le,route)) * 1e3",
       "format": "time_series",
       "interval": "1m",
       "intervalFactor": 2,
       "legendFormat": "{{route}} 50th",
       "refId": "B",
       "step": 10
      },
      {
       "expr": "sum(rate(tempo_request_duration_seconds_sum{cluster=~\"$cluster\", container=\"live-store\",route=~\"/tempopb.Querier/.*\"}[$__rate_interval])) by (route) * 1e3 / sum(rate(tempo_request_duration_seconds_count{cluster=~\"$cluster\", container=\"live-store\",route=~\"/tempopb.Querier/.*\"}[$__rate_interval])) by (route)",
       "format": "time_series",
       "interval": "1m",
       "intervalFactor": 2,
       "legendFormat": "{{route}} Average",
       "refId": "C",
       "step": 10
      }
     ],
     "thresholds": [

     ],
     "timeFrom": null,
     "timeShift": null,
     "title": "Latency",
     "tooltip": {
      "shared": true,
      "sort": 2,
      "value_type": "individual"
     },
     "type": "graph",
     "xaxis": {
      "buckets": null,
      "mode": "time",
      "name": null,
      "show": true,
      "values": [

      ]
     },
     "yaxes": [
      {
       "format": "ms",
       "label": null,
       "logBase": 1,
       "max": null,
       "min": 0,
       "show": true
      },
      {
       "format": "short",
       "label": null,
       "logBase": 1,
       "max": null,
       "min": null,
       "show": false
      }
     ]
    },
    {
     "aliasColors": {

     },
     "bars": false,
     "dashLength": 10,
     "dashes": false,
     "datasource": "$datasource",
     "fill": 1,
     "id": 11,
     "legend": {
      "avg": false,
      "current": false,
      "max": false,
      "min": false,
      "show": true,
      "total": false,
      "values": false
     },
     "lines": true,
     "linewidth": 1,
     "links": [

     ],
     "nullPointMode": "null as zero",
     "percentage": false,
     "pointradius": 5,
     "points": false,
     "renderer": "flot",
     "seriesOverrides": [

     ],
     "spaceLength": 10,
     "span": 3,
     "stack": false,
     "steppedLine": false,
     "targets": [
      {
       "expr": "tempo_live_store_complete_queue_length{cluster=~\"$cluster\", pod=~\"live-store-zone.*\"}",
       "format": "time_series",
       "interval": "1m",
       "legendFormat": "{{pod}}",
       "legendLink": null
      }
     ],
     "thresholds": [

     ],
     "timeFrom": null,
     "timeShift": null,
     "title": "Pending Queue Length",
     "tooltip": {
      "shared": true,
      "sort": 2,
      "value_type": "individual"
     },
     "type": "graph",
     "xaxis": {
      "buckets": null,
      "mode": "time",
      "name": null,
      "show": true,
      "values": [

      ]
     },
     "yaxes": [
      {
       "format": "short",
       "label": null,
       "logBase": 1,
       "max": null,
       "min": 0,
       "show": true
      },
      {
       "format": "short",
       "label": null,
       "logBase": 1,
       "max": null,
       "min": null,
       "show": false
      }
     ]
    },
    {
     "aliasColors": {

     },
     "bars": false,
     "dashLength": 10,
     "dashes": false,
     "datasource": "$datasource",
     "fill": 1,
     "id": 12,
     "legend": {
      "avg": false,
      "current": false,
      "max": false,
      "min": false,
      "show": true,
      "total": false,
      "values": false
     },
     "lines": true,
     "linewidth": 1,
     "links": [

     ],
     "nullPointMode": "null as zero",
     "percentage": false,
     "pointradius": 5,
     "points": false,
     "renderer": "flot",
     "seriesOverrides": [

     ],
     "spaceLength": 10,
     "span": 3,
     "stack": false,
     "steppedLine": false,
     "targets": [
      {
       "expr": "sum by(pod) (rate(tempo_live_store_blocks_completed_total{cluster=~\"$cluster\", container=\"live-store\"}[$__rate_interval]))",
       "format": "time_series",
       "interval": "1m",
       "legendFormat": "{{pod}}",
       "legendLink": null
      }
     ],
     "thresholds": [

     ],
     "timeFrom": null,
     "timeShift": null,
     "title": "Completed Blocks",
     "tooltip": {
      "shared": true,
      "sort": 2,
      "value_type": "individual"
     },
     "type": "graph",
     "xaxis": {
      "buckets": null,
      "mode": "time",
      "name": null,
      "show": true,
      "values": [

      ]
     },
     "yaxes": [
      {
       "format": "short",
       "label": null,
       "logBase": 1,
       "max": null,
       "min": 0,
       "show": true
      },
      {
       "format": "short",
       "label": null,
       "logBase": 1,
       "max": null,
       "min": null,
       "show": false
      }
     ]
    }
   ],
   "repeat": null,
   "repeatIteration": null,
   "repeatRowId": null,
   "showTitle": true,
   "title": "Livestore",
   "titleSize": "h6"
  },
  {
   "collapse": false,
   "height": "250px",
   "panels": [
    {
     "aliasColors": {
      "1xx": "#EAB839",
      "2xx": "#7EB26D",
      "3xx": "#6ED0E0",
      "4xx": "#EF843C",
      "5xx": "#E24D42",
      "OK": "#7EB26D",
      "cancel": "#A9A9A9",
      "error": "#E24D42",
      "success": "#7EB26D"
     },
     "bars": false,
     "dashLength": 10,
     "dashes": false,
     "datasource": "$datasource",
     "fill": 10,
     "id": 13,
     "legend": {
      "avg": false,
      "current": false,
      "max": false,
      "min": false,
      "show": true,
      "total": false,
      "values": false
     },
     "lines": true,
     "linewidth": 0,
     "links": [

     ],
     "nullPointMode": "null as zero",
     "percentage": false,
     "pointradius": 5,
     "points": false,
     "renderer": "flot",
     "seriesOverrides": [

     ],
     "spaceLength": 10,
     "span": 6,
     "stack": true,
     "steppedLine": false,
     "targets": [
      {
       "expr": "sum by (status) (\n  label_replace(label_replace(rate(tempo_request_duration_seconds_count{cluster=~\"$cluster\", container=\"live-store\", route=~\"/tempopb.Querier/.*\"}[$__rate_interval]),\n  \"status\", \"${1}xx\", \"status_code\", \"([0-9])..\"),\n  \"status\", \"${1}\", \"status_code\", \"([a-zA-Z]+)\"))\n",
       "format": "time_series",
       "interval": "1m",
       "legendFormat": "{{status}}",
       "refId": "A"
      }
     ],
     "thresholds": [

     ],
     "timeFrom": null,
     "timeShift": null,
     "title": "QPS",
     "tooltip": {
      "shared": true,
      "sort": 2,
      "value_type": "individual"
     },
     "type": "graph",
     "xaxis": {
      "buckets": null,
      "mode": "time",
      "name": null,
      "show": true,
      "values": [

      ]
     },
     "yaxes": [
      {
       "format": "short",
       "label": null,
       "logBase": 1,
       "max": null,
       "min": 0,
       "show": true
      },
      {
       "format": "short",
       "label": null,
       "logBase": 1,
       "max": null,
       "min": null,
       "show": false
      }
     ]
    },
    {
     "aliasColors": {

     },
     "bars": false,
     "dashLength": 10,
     "dashes": false,
     "datasource": "$datasource",
     "fill": 1,
     "id": 14,
     "legend": {
      "avg": false,
      "current": false,
      "max": false,
      "min": false,
      "show": true,
      "total": false,
      "values": false
     },
     "lines": true,
     "linewidth": 1,
     "links": [

     ],
     "nullPointMode": "null as zero",
     "percentage": false,
     "pointradius": 5,
     "points": false,
     "renderer": "flot",
     "seriesOverrides": [

     ],
     "spaceLength": 10,
     "span": 6,
     "stack": false,
     "steppedLine": false,
     "targets": [
      {
       "expr": "histogram_quantile(0.99, sum(rate(tempo_request_duration_seconds_bucket{cluster=~\"$cluster\", container=\"live-store\",route=~\"/tempopb.Querier/.*\"}[$__rate_interval])) by (le,route)) * 1e3",
       "format": "time_series",
       "interval": "1m",
       "intervalFactor": 2,
       "legendFormat": "{{route}} 99th",
       "refId": "A",
       "step": 10
      },
      {
       "expr": "histogram_quantile(0.50, sum(rate(tempo_request_duration_seconds_bucket{cluster=~\"$cluster\", container=\"live-store\",route=~\"/tempopb.Querier/.*\"}[$__rate_interval])) by (le,route)) * 1e3",
       "format": "time_series",
       "interval": "1m",
       "intervalFactor": 2,
       "legendFormat": "{{route}} 50th",
       "refId": "B",
       "step": 10
      },
      {
       "expr": "sum(rate(tempo_request_duration_seconds_sum{cluster=~\"$cluster\", container=\"live-store\",route=~\"/tempopb.Querier/.*\"}[$__rate_interval])) by (route) * 1e3 / sum(rate(tempo_request_duration_seconds_count{cluster=~\"$cluster\", container=\"live-store\",route=~\"/tempopb.Querier/.*\"}[$__rate_interval])) by (route)",
       "format": "time_series",
       "interval": "1m",
       "intervalFactor": 2,
       "legendFormat": "{{route}} Average",
       "refId": "C",
       "step": 10
      }
     ],
     "thresholds": [

     ],
     "timeFrom": null,
     "timeShift": null,
     "title": "Latency",
     "tooltip": {
      "shared": true,
      "sort": 2,
      "value_type": "individual"
     },
     "type": "graph",
     "xaxis": {
      "buckets": null,
      "mode": "time",
      "name": null,
      "show": true,
      "values": [

      ]
     },
     "yaxes": [
      {
       "format": "ms",
       "label": null,
       "logBase": 1,
       "max": null,
       "min": 0,
       "show": true
      },
      {
       "format": "short",
       "label": null,
       "logBase": 1,
       "max": null,
       "min": null,
       "show": false
      }
     ]
    }
   ],
   "repeat": null,
   "repeatIteration": null,
   "repeatRowId": null,
   "showTitle": true,
   "title": "Livestore",
   "titleSize": "h6"
  },
  {
   "collapse": false,
   "height": "250px",
   "panels": [
    {
     "aliasColors": {
      "1xx": "#EAB839",
      "2xx": "#7EB26D",
      "3xx": "#6ED0E0",
      "4xx": "#EF843C",
      "5xx": "#E24D42",
      "OK": "#7EB26D",
      "cancel": "#A9A9A9",
      "error": "#E24D42",
      "success": "#7EB26D"
     },
     "bars": false,
     "dashLength": 10,
     "dashes": false,
     "datasource": "$datasource",
     "fill": 10,
     "id": 11,
     "legend": {
      "avg": false,
      "current": false,
      "max": false,
      "min": false,
      "show": true,
      "total": false,
      "values": false
     },
     "lines": true,
     "linewidth": 0,
     "links": [

     ],
     "nullPointMode": "null as zero",
     "percentage": false,
     "pointradius": 5,
     "points": false,
     "renderer": "flot",
     "seriesOverrides": [

     ],
     "spaceLength": 10,
     "span": 6,
     "stack": true,
     "steppedLine": false,
     "targets": [
      {
       "expr": "sum by (status) (\n  label_replace(label_replace(rate(tempo_memcache_request_duration_seconds_count{cluster=~\"$cluster\", job=~\"($namespace)/querier\",method=~\"Memcache.Get|Memcache.GetMulti\"}[$__rate_interval]),\n  \"status\", \"${1}xx\", \"status_code\", \"([0-9])..\"),\n  \"status\", \"${1}\", \"status_code\", \"([a-zA-Z]+)\"))\n",
       "format": "time_series",
       "interval": "1m",
       "legendFormat": "{{status}}",
       "refId": "A"
      }
     ],
     "thresholds": [

     ],
     "timeFrom": null,
     "timeShift": null,
     "title": "QPS",
     "tooltip": {
      "shared": true,
      "sort": 2,
      "value_type": "individual"
     },
     "type": "graph",
     "xaxis": {
      "buckets": null,
      "mode": "time",
      "name": null,
      "show": true,
      "values": [

      ]
     },
     "yaxes": [
      {
       "format": "short",
       "label": null,
       "logBase": 1,
       "max": null,
       "min": 0,
       "show": true
      },
      {
       "format": "short",
       "label": null,
       "logBase": 1,
       "max": null,
       "min": null,
       "show": false
      }
     ]
    },
    {
     "aliasColors": {

     },
     "bars": false,
     "dashLength": 10,
     "dashes": false,
     "datasource": "$datasource",
     "fill": 1,
     "id": 12,
     "legend": {
      "avg": false,
      "current": false,
      "max": false,
      "min": false,
      "show": true,
      "total": false,
      "values": false
     },
     "lines": true,
     "linewidth": 1,
     "links": [

     ],
     "nullPointMode": "null as zero",
     "percentage": false,
     "pointradius": 5,
     "points": false,
     "renderer": "flot",
     "seriesOverrides": [

     ],
     "spaceLength": 10,
     "span": 6,
     "stack": false,
     "steppedLine": false,
     "targets": [
      {
       "expr": "histogram_quantile(0.99, sum(rate(tempo_memcache_request_duration_seconds_bucket{cluster=~\"$cluster\", job=~\"($namespace)/querier\",method=~\"Memcache.Get|Memcache.GetMulti\"}[$__rate_interval])) by (le,)) * 1e3",
       "format": "time_series",
       "interval": "1m",
       "intervalFactor": 2,
       "legendFormat": "{{route}} 99th",
       "refId": "A",
       "step": 10
      },
      {
       "expr": "histogram_quantile(0.50, sum(rate(tempo_memcache_request_duration_seconds_bucket{cluster=~\"$cluster\", job=~\"($namespace)/querier\",method=~\"Memcache.Get|Memcache.GetMulti\"}[$__rate_interval])) by (le,)) * 1e3",
       "format": "time_series",
       "interval": "1m",
       "intervalFactor": 2,
       "legendFormat": "{{route}} 50th",
       "refId": "B",
       "step": 10
      },
      {
       "expr": "sum(rate(tempo_memcache_request_duration_seconds_sum{cluster=~\"$cluster\", job=~\"($namespace)/querier\",method=~\"Memcache.Get|Memcache.GetMulti\"}[$__rate_interval])) by () * 1e3 / sum(rate(tempo_memcache_request_duration_seconds_count{cluster=~\"$cluster\", job=~\"($namespace)/querier\",method=~\"Memcache.Get|Memcache.GetMulti\"}[$__rate_interval])) by ()",
       "format": "time_series",
       "interval": "1m",
       "intervalFactor": 2,
       "legendFormat": "{{route}} Average",
       "refId": "C",
       "step": 10
      }
     ],
     "thresholds": [

     ],
     "timeFrom": null,
     "timeShift": null,
     "title": "Latency",
     "tooltip": {
      "shared": true,
      "sort": 2,
      "value_type": "individual"
     },
     "type": "graph",
     "xaxis": {
      "buckets": null,
      "mode": "time",
      "name": null,
      "show": true,
      "values": [

      ]
     },
     "yaxes": [
      {
       "format": "ms",
       "label": null,
       "logBase": 1,
       "max": null,
       "min": 0,
       "show": true
      },
      {
       "format": "short",
       "label": null,
       "logBase": 1,
       "max": null,
       "min": null,
       "show": false
      }
     ]
    }
   ],
   "repeat": null,
   "repeatIteration": null,
   "repeatRowId": null,
   "showTitle": true,
   "title": "Memcached",
   "titleSize": "h6"
  },
  {
   "collapse": false,
   "height": "250px",
   "panels": [
    {
     "aliasColors": {
      "1xx": "#EAB839",
      "2xx": "#7EB26D",
      "3xx": "#6ED0E0",
      "4xx": "#EF843C",
      "5xx": "#E24D42",
      "OK": "#7EB26D",
      "cancel": "#A9A9A9",
      "error": "#E24D42",
      "success": "#7EB26D"
     },
     "bars": false,
     "dashLength": 10,
     "dashes": false,
     "datasource": "$datasource",
     "fill": 10,
<<<<<<< HEAD
     "id": 13,
=======
     "id": 15,
>>>>>>> c69fbe82
     "legend": {
      "avg": false,
      "current": false,
      "max": false,
      "min": false,
      "show": true,
      "total": false,
      "values": false
     },
     "lines": true,
     "linewidth": 0,
     "links": [

     ],
     "nullPointMode": "null as zero",
     "percentage": false,
     "pointradius": 5,
     "points": false,
     "renderer": "flot",
     "seriesOverrides": [

     ],
     "spaceLength": 10,
     "span": 6,
     "stack": true,
     "steppedLine": false,
     "targets": [
      {
       "expr": "sum by (status) (\n  label_replace(label_replace(rate(tempodb_backend_request_duration_seconds_count{cluster=~\"$cluster\", job=~\"($namespace)/querier\",operation=\"GET\"}[$__rate_interval]),\n  \"status\", \"${1}xx\", \"status_code\", \"([0-9])..\"),\n  \"status\", \"${1}\", \"status_code\", \"([a-zA-Z]+)\"))\n",
       "format": "time_series",
       "interval": "1m",
       "legendFormat": "{{status}}",
       "refId": "A"
      }
     ],
     "thresholds": [

     ],
     "timeFrom": null,
     "timeShift": null,
     "title": "QPS",
     "tooltip": {
      "shared": true,
      "sort": 2,
      "value_type": "individual"
     },
     "type": "graph",
     "xaxis": {
      "buckets": null,
      "mode": "time",
      "name": null,
      "show": true,
      "values": [

      ]
     },
     "yaxes": [
      {
       "format": "short",
       "label": null,
       "logBase": 1,
       "max": null,
       "min": 0,
       "show": true
      },
      {
       "format": "short",
       "label": null,
       "logBase": 1,
       "max": null,
       "min": null,
       "show": false
      }
     ]
    },
    {
     "aliasColors": {

     },
     "bars": false,
     "dashLength": 10,
     "dashes": false,
     "datasource": "$datasource",
     "fill": 1,
<<<<<<< HEAD
     "id": 14,
=======
     "id": 16,
>>>>>>> c69fbe82
     "legend": {
      "avg": false,
      "current": false,
      "max": false,
      "min": false,
      "show": true,
      "total": false,
      "values": false
     },
     "lines": true,
     "linewidth": 1,
     "links": [

     ],
     "nullPointMode": "null as zero",
     "percentage": false,
     "pointradius": 5,
     "points": false,
     "renderer": "flot",
     "seriesOverrides": [

     ],
     "spaceLength": 10,
     "span": 6,
     "stack": false,
     "steppedLine": false,
     "targets": [
      {
       "expr": "histogram_quantile(0.99, sum(rate(tempodb_backend_request_duration_seconds_bucket{cluster=~\"$cluster\", job=~\"($namespace)/querier\",operation=\"GET\"}[$__rate_interval])) by (le,)) * 1e3",
       "format": "time_series",
       "interval": "1m",
       "intervalFactor": 2,
       "legendFormat": "{{route}} 99th",
       "refId": "A",
       "step": 10
      },
      {
       "expr": "histogram_quantile(0.50, sum(rate(tempodb_backend_request_duration_seconds_bucket{cluster=~\"$cluster\", job=~\"($namespace)/querier\",operation=\"GET\"}[$__rate_interval])) by (le,)) * 1e3",
       "format": "time_series",
       "interval": "1m",
       "intervalFactor": 2,
       "legendFormat": "{{route}} 50th",
       "refId": "B",
       "step": 10
      },
      {
       "expr": "sum(rate(tempodb_backend_request_duration_seconds_sum{cluster=~\"$cluster\", job=~\"($namespace)/querier\",operation=\"GET\"}[$__rate_interval])) by () * 1e3 / sum(rate(tempodb_backend_request_duration_seconds_count{cluster=~\"$cluster\", job=~\"($namespace)/querier\",operation=\"GET\"}[$__rate_interval])) by ()",
       "format": "time_series",
       "interval": "1m",
       "intervalFactor": 2,
       "legendFormat": "{{route}} Average",
       "refId": "C",
       "step": 10
      }
     ],
     "thresholds": [

     ],
     "timeFrom": null,
     "timeShift": null,
     "title": "Latency",
     "tooltip": {
      "shared": true,
      "sort": 2,
      "value_type": "individual"
     },
     "type": "graph",
     "xaxis": {
      "buckets": null,
      "mode": "time",
      "name": null,
      "show": true,
      "values": [

      ]
     },
     "yaxes": [
      {
       "format": "ms",
       "label": null,
       "logBase": 1,
       "max": null,
       "min": 0,
       "show": true
      },
      {
       "format": "short",
       "label": null,
       "logBase": 1,
       "max": null,
       "min": null,
       "show": false
      }
     ]
    }
   ],
   "repeat": null,
   "repeatIteration": null,
   "repeatRowId": null,
   "showTitle": true,
   "title": "Backend",
   "titleSize": "h6"
  }
 ],
 "schemaVersion": 14,
 "style": "dark",
 "tags": [
  "tempo"
 ],
 "templating": {
  "list": [
   {
    "current": {
     "text": "default",
     "value": "default"
    },
    "hide": 0,
    "label": "Data source",
    "name": "datasource",
    "options": [

    ],
    "query": "prometheus",
    "refresh": 1,
    "regex": "",
    "type": "datasource"
   },
   {
    "allValue": null,
    "current": {
     "selected": true,
     "text": "All",
     "value": "$__all"
    },
    "datasource": "$datasource",
    "hide": 0,
    "includeAll": true,
    "label": "cluster",
    "multi": true,
    "name": "cluster",
    "options": [

    ],
    "query": "label_values(tempo_build_info, cluster)",
    "refresh": 1,
    "regex": "",
    "sort": 2,
    "tagValuesQuery": "",
    "tags": [

    ],
    "tagsQuery": "",
    "type": "query",
    "useTags": false
   },
   {
    "allValue": null,
    "current": {
     "selected": true,
     "text": "All",
     "value": "$__all"
    },
    "datasource": "$datasource",
    "hide": 0,
    "includeAll": true,
    "label": "namespace",
    "multi": true,
    "name": "namespace",
    "options": [

    ],
    "query": "label_values(tempo_build_info{cluster=~'$cluster'}, namespace)",
    "refresh": 1,
    "regex": "",
    "sort": 2,
    "tagValuesQuery": "",
    "tags": [

    ],
    "tagsQuery": "",
    "type": "query",
    "useTags": false
   }
  ]
 },
 "time": {
  "from": "now-1h",
  "to": "now"
 },
 "timepicker": {
  "refresh_intervals": [
   "5s",
   "10s",
   "30s",
   "1m",
   "5m",
   "15m",
   "30m",
   "1h",
   "2h",
   "1d"
  ],
  "time_options": [
   "5m",
   "15m",
   "1h",
   "6h",
   "12h",
   "24h",
   "2d",
   "7d",
   "30d"
  ]
 },
 "timezone": "utc",
 "title": "Tempo / Reads",
 "uid": "",
 "version": 0
}<|MERGE_RESOLUTION|>--- conflicted
+++ resolved
@@ -1294,7 +1294,7 @@
      "steppedLine": false,
      "targets": [
       {
-       "expr": "sum by (status) (\n  label_replace(label_replace(rate(tempo_request_duration_seconds_count{cluster=~\"$cluster\", container=\"live-store\", route=~\"/tempopb.Querier/.*\"}[$__rate_interval]),\n  \"status\", \"${1}xx\", \"status_code\", \"([0-9])..\"),\n  \"status\", \"${1}\", \"status_code\", \"([a-zA-Z]+)\"))\n",
+       "expr": "sum by (status) (\n  label_replace(label_replace(rate(tempo_memcache_request_duration_seconds_count{cluster=~\"$cluster\", job=~\"($namespace)/querier\",method=~\"Memcache.Get|Memcache.GetMulti\"}[$__rate_interval]),\n  \"status\", \"${1}xx\", \"status_code\", \"([0-9])..\"),\n  \"status\", \"${1}\", \"status_code\", \"([a-zA-Z]+)\"))\n",
        "format": "time_series",
        "interval": "1m",
        "legendFormat": "{{status}}",
@@ -1351,216 +1351,6 @@
      "datasource": "$datasource",
      "fill": 1,
      "id": 14,
-     "legend": {
-      "avg": false,
-      "current": false,
-      "max": false,
-      "min": false,
-      "show": true,
-      "total": false,
-      "values": false
-     },
-     "lines": true,
-     "linewidth": 1,
-     "links": [
-
-     ],
-     "nullPointMode": "null as zero",
-     "percentage": false,
-     "pointradius": 5,
-     "points": false,
-     "renderer": "flot",
-     "seriesOverrides": [
-
-     ],
-     "spaceLength": 10,
-     "span": 6,
-     "stack": false,
-     "steppedLine": false,
-     "targets": [
-      {
-       "expr": "histogram_quantile(0.99, sum(rate(tempo_request_duration_seconds_bucket{cluster=~\"$cluster\", container=\"live-store\",route=~\"/tempopb.Querier/.*\"}[$__rate_interval])) by (le,route)) * 1e3",
-       "format": "time_series",
-       "interval": "1m",
-       "intervalFactor": 2,
-       "legendFormat": "{{route}} 99th",
-       "refId": "A",
-       "step": 10
-      },
-      {
-       "expr": "histogram_quantile(0.50, sum(rate(tempo_request_duration_seconds_bucket{cluster=~\"$cluster\", container=\"live-store\",route=~\"/tempopb.Querier/.*\"}[$__rate_interval])) by (le,route)) * 1e3",
-       "format": "time_series",
-       "interval": "1m",
-       "intervalFactor": 2,
-       "legendFormat": "{{route}} 50th",
-       "refId": "B",
-       "step": 10
-      },
-      {
-       "expr": "sum(rate(tempo_request_duration_seconds_sum{cluster=~\"$cluster\", container=\"live-store\",route=~\"/tempopb.Querier/.*\"}[$__rate_interval])) by (route) * 1e3 / sum(rate(tempo_request_duration_seconds_count{cluster=~\"$cluster\", container=\"live-store\",route=~\"/tempopb.Querier/.*\"}[$__rate_interval])) by (route)",
-       "format": "time_series",
-       "interval": "1m",
-       "intervalFactor": 2,
-       "legendFormat": "{{route}} Average",
-       "refId": "C",
-       "step": 10
-      }
-     ],
-     "thresholds": [
-
-     ],
-     "timeFrom": null,
-     "timeShift": null,
-     "title": "Latency",
-     "tooltip": {
-      "shared": true,
-      "sort": 2,
-      "value_type": "individual"
-     },
-     "type": "graph",
-     "xaxis": {
-      "buckets": null,
-      "mode": "time",
-      "name": null,
-      "show": true,
-      "values": [
-
-      ]
-     },
-     "yaxes": [
-      {
-       "format": "ms",
-       "label": null,
-       "logBase": 1,
-       "max": null,
-       "min": 0,
-       "show": true
-      },
-      {
-       "format": "short",
-       "label": null,
-       "logBase": 1,
-       "max": null,
-       "min": null,
-       "show": false
-      }
-     ]
-    }
-   ],
-   "repeat": null,
-   "repeatIteration": null,
-   "repeatRowId": null,
-   "showTitle": true,
-   "title": "Livestore",
-   "titleSize": "h6"
-  },
-  {
-   "collapse": false,
-   "height": "250px",
-   "panels": [
-    {
-     "aliasColors": {
-      "1xx": "#EAB839",
-      "2xx": "#7EB26D",
-      "3xx": "#6ED0E0",
-      "4xx": "#EF843C",
-      "5xx": "#E24D42",
-      "OK": "#7EB26D",
-      "cancel": "#A9A9A9",
-      "error": "#E24D42",
-      "success": "#7EB26D"
-     },
-     "bars": false,
-     "dashLength": 10,
-     "dashes": false,
-     "datasource": "$datasource",
-     "fill": 10,
-     "id": 11,
-     "legend": {
-      "avg": false,
-      "current": false,
-      "max": false,
-      "min": false,
-      "show": true,
-      "total": false,
-      "values": false
-     },
-     "lines": true,
-     "linewidth": 0,
-     "links": [
-
-     ],
-     "nullPointMode": "null as zero",
-     "percentage": false,
-     "pointradius": 5,
-     "points": false,
-     "renderer": "flot",
-     "seriesOverrides": [
-
-     ],
-     "spaceLength": 10,
-     "span": 6,
-     "stack": true,
-     "steppedLine": false,
-     "targets": [
-      {
-       "expr": "sum by (status) (\n  label_replace(label_replace(rate(tempo_memcache_request_duration_seconds_count{cluster=~\"$cluster\", job=~\"($namespace)/querier\",method=~\"Memcache.Get|Memcache.GetMulti\"}[$__rate_interval]),\n  \"status\", \"${1}xx\", \"status_code\", \"([0-9])..\"),\n  \"status\", \"${1}\", \"status_code\", \"([a-zA-Z]+)\"))\n",
-       "format": "time_series",
-       "interval": "1m",
-       "legendFormat": "{{status}}",
-       "refId": "A"
-      }
-     ],
-     "thresholds": [
-
-     ],
-     "timeFrom": null,
-     "timeShift": null,
-     "title": "QPS",
-     "tooltip": {
-      "shared": true,
-      "sort": 2,
-      "value_type": "individual"
-     },
-     "type": "graph",
-     "xaxis": {
-      "buckets": null,
-      "mode": "time",
-      "name": null,
-      "show": true,
-      "values": [
-
-      ]
-     },
-     "yaxes": [
-      {
-       "format": "short",
-       "label": null,
-       "logBase": 1,
-       "max": null,
-       "min": 0,
-       "show": true
-      },
-      {
-       "format": "short",
-       "label": null,
-       "logBase": 1,
-       "max": null,
-       "min": null,
-       "show": false
-      }
-     ]
-    },
-    {
-     "aliasColors": {
-
-     },
-     "bars": false,
-     "dashLength": 10,
-     "dashes": false,
-     "datasource": "$datasource",
-     "fill": 1,
-     "id": 12,
      "legend": {
       "avg": false,
       "current": false,
@@ -1685,11 +1475,7 @@
      "dashes": false,
      "datasource": "$datasource",
      "fill": 10,
-<<<<<<< HEAD
-     "id": 13,
-=======
      "id": 15,
->>>>>>> c69fbe82
      "legend": {
       "avg": false,
       "current": false,
@@ -1774,11 +1560,7 @@
      "dashes": false,
      "datasource": "$datasource",
      "fill": 1,
-<<<<<<< HEAD
-     "id": 14,
-=======
      "id": 16,
->>>>>>> c69fbe82
      "legend": {
       "avg": false,
       "current": false,
