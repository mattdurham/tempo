--- conflicted
+++ resolved
@@ -20,7 +20,6 @@
 	"github.com/grafana/tempo/pkg/flushqueues"
 	"github.com/grafana/tempo/pkg/ingest"
 	"github.com/grafana/tempo/pkg/tempopb"
-	"github.com/grafana/tempo/pkg/traceql"
 	"github.com/grafana/tempo/tempodb/wal"
 	"github.com/prometheus/client_golang/prometheus"
 	"github.com/prometheus/client_golang/prometheus/promauto"
@@ -596,26 +595,6 @@
 
 // QueryRange implements tempopb.MetricsGeneratorServer
 func (s *LiveStore) QueryRange(ctx context.Context, req *tempopb.QueryRangeRequest) (*tempopb.QueryRangeResponse, error) {
-<<<<<<< HEAD
-	e := traceql.NewEngine()
-
-	// Compile the raw version of the query for head and wal blocks
-	// These aren't cached and we put them all into the same evaluator
-	// for efficiency.
-	// TODO MRD look into how to propagate unsafe query hints.
-	rawEval, err := e.CompileMetricsQueryRange(req, int(req.Exemplars), s.cfg.TimeOverlapCutoff, false)
-	if err != nil {
-		return nil, err
-	}
-
-	// This is a summation version of the query for complete blocks
-	// which can be cached. They are timeseries, so they need the job-level evaluator.
-	jobEval, err := traceql.NewEngine().CompileMetricsQueryRangeNonRaw(req, traceql.AggregateModeSum)
-	if err != nil {
-		return nil, err
-	}
-=======
->>>>>>> 73ed0044
 	instanceID, err := user.ExtractOrgID(ctx)
 	if err != nil {
 		return nil, err
@@ -625,34 +604,5 @@
 	if err != nil {
 		return nil, err
 	}
-<<<<<<< HEAD
-	err = inst.QueryRange(ctx, req, rawEval, jobEval)
-	if err != nil {
-		return nil, err
-	}
-
-	// The code below here is taken from modules/generator/instance.go, where it combines the results from the processor.
-	// We only have one "processor" so directly evaluating the results.
-
-	// Combine the raw results into the job results
-	walResults := rawEval.Results().ToProto(req)
-	jobEval.ObserveSeries(walResults)
-
-	r := jobEval.Results()
-	rr := r.ToProto(req)
-
-	maxSeries := int(req.MaxSeries)
-	if maxSeries > 0 && len(rr) > maxSeries {
-		return &tempopb.QueryRangeResponse{
-			Series: rr[:maxSeries],
-			Status: tempopb.PartialStatus_PARTIAL,
-		}, nil
-	}
-
-	return &tempopb.QueryRangeResponse{
-		Series: rr,
-	}, nil
-=======
 	return inst.QueryRange(ctx, req)
->>>>>>> 73ed0044
 }