package livestore

import (
	"context"
	"fmt"
	"strconv"
	"sync"
	"sync/atomic"
	"time"

	"github.com/go-kit/log"
	"github.com/go-kit/log/level"
	"github.com/grafana/dskit/backoff"
	"github.com/grafana/dskit/multierror"
	"github.com/grafana/dskit/services"
	"github.com/grafana/tempo/pkg/ingest"
	"github.com/pkg/errors"
	"github.com/prometheus/client_golang/prometheus"
	"github.com/prometheus/client_golang/prometheus/promauto"
	"github.com/twmb/franz-go/pkg/kadm"
	"github.com/twmb/franz-go/pkg/kerr"
	"github.com/twmb/franz-go/pkg/kgo"
	"github.com/twmb/franz-go/plugin/kprom"
)

type recordIter interface {
	Next() *kgo.Record
	Done() bool
}

type consumeFn func(context.Context, recordIter, time.Time) (*kadm.Offset, error)

type PartitionReader struct {
	services.Service

	partitionID   int32
	consumerGroup string
	topic         string

	client *kgo.Client
	adm    *kadm.Client

<<<<<<< HEAD
	consume       consumeFn
	metrics       partitionReaderMetrics
	ingestMetrics *ingest.Metrics
=======
	commitInterval  time.Duration
	wg              sync.WaitGroup
	offsetWatermark atomic.Pointer[kadm.Offset]

	consume consumeFn
	metrics partitionReaderMetrics
>>>>>>> f5aafa48

	logger log.Logger
}

<<<<<<< HEAD
func NewPartitionReaderForPusher(client *kgo.Client, partitionID int32, cfg ingest.KafkaConfig, consume consumeFn, logger log.Logger, reg prometheus.Registerer, ingestMetrics *ingest.Metrics) (*PartitionReader, error) {
	metrics := newPartitionReaderMetrics(partitionID, reg)
	return newPartitionReader(client, partitionID, cfg, consume, logger, metrics, ingestMetrics)
}

func newPartitionReader(client *kgo.Client, partitionID int32, cfg ingest.KafkaConfig, consume consumeFn, logger log.Logger, metrics partitionReaderMetrics, ingestMetrics *ingest.Metrics) (*PartitionReader, error) {
	r := &PartitionReader{
		partitionID:   partitionID,
		consumerGroup: cfg.ConsumerGroup,
		topic:         cfg.Topic,
		client:        client,
		adm:           kadm.NewClient(client),
		consume:       consume,
		metrics:       metrics,
		ingestMetrics: ingestMetrics,
		logger:        log.With(logger, "partition", partitionID),
=======
func NewPartitionReaderForPusher(client *kgo.Client, partitionID int32, cfg ingest.KafkaConfig, commitInterval time.Duration, consume consumeFn, logger log.Logger, reg prometheus.Registerer) (*PartitionReader, error) {
	metrics := newPartitionReaderMetrics(partitionID, reg)
	return newPartitionReader(client, partitionID, cfg, commitInterval, consume, logger, metrics)
}

func newPartitionReader(client *kgo.Client, partitionID int32, cfg ingest.KafkaConfig, commitInterval time.Duration, consume consumeFn, logger log.Logger, metrics partitionReaderMetrics) (*PartitionReader, error) {
	r := &PartitionReader{
		partitionID:    partitionID,
		consumerGroup:  cfg.ConsumerGroup,
		topic:          cfg.Topic,
		client:         client,
		adm:            kadm.NewClient(client),
		commitInterval: commitInterval,
		consume:        consume,
		metrics:        metrics,
		logger:         log.With(logger, "partition", partitionID),
>>>>>>> f5aafa48
	}

	r.Service = services.NewBasicService(r.start, r.running, r.stop)
	return r, nil
}

func (r *PartitionReader) start(context.Context) error {
	return nil
}

func (r *PartitionReader) running(ctx context.Context) error {
	offset, err := r.fetchLastCommittedOffsetWithRetries(ctx)
	if err != nil {
		return fmt.Errorf("failed to fetch last committed offset: %w", err)
	}

	r.wg.Add(1)
	go r.commitLoop(ctx)

	r.client.AddConsumePartitions(map[string]map[int32]kgo.Offset{r.topic: {r.partitionID: offset}})
	defer r.client.RemoveConsumePartitions(map[string][]int32{r.topic: {r.partitionID}})

	partLabel := strconv.Itoa(int(r.partitionID))
	for ctx.Err() == nil {
		fetchStart := time.Now()
		fetches := r.client.PollFetches(ctx)
		r.ingestMetrics.FetchDuration.WithLabelValues(partLabel).Observe(time.Since(fetchStart).Seconds())

		if fetches.Err() != nil {
			if errors.Is(fetches.Err(), context.Canceled) {
				return nil
			}
			err := collectFetchErrs(fetches)
			r.ingestMetrics.FetchErrors.WithLabelValues(partLabel).Inc()
			level.Error(r.logger).Log("msg", "encountered error while fetching", "err", err)
			continue
		}

		r.recordFetchesMetrics(fetches)
		if offset := r.consumeFetches(ctx, fetches); offset != nil {
			r.storeOffsetForCommit(ctx, offset)
		}
	}

	return nil
}

func (r *PartitionReader) storeOffsetForCommit(ctx context.Context, offset *kadm.Offset) {
	if r.commitInterval == 0 { // Sync commits
		if err := r.commitOffset(ctx, *offset); err != nil {
			level.Error(r.logger).Log("msg", "failed to commit offset", "offset", offset, "err", err)
		}
	}

	r.offsetWatermark.Store(offset)
}

func (r *PartitionReader) stop(error) error {
	level.Info(r.logger).Log("msg", "stopping partition reader")

	r.wg.Wait()

	r.client.Close()

	return nil
}

func (r *PartitionReader) commitLoop(ctx context.Context) {
	defer r.wg.Done()

	if r.commitInterval == 0 { // Sync commits
		return
	}

	t := time.NewTicker(r.commitInterval)
	defer t.Stop()

	var lastCommittedOffset kadm.Offset

	for {
		select {
		case <-ctx.Done():
			// Commit one last time before shutting down
			func() {
				// Detach context with a deadline
				ctx, cancel := context.WithDeadline(context.Background(), time.Now().Add(30*time.Second))
				defer cancel()
				r.commitHighWatermark(ctx, lastCommittedOffset)
			}()
			return
		case <-t.C:
			lastCommittedOffset = r.commitHighWatermark(ctx, lastCommittedOffset)
		}
	}
}

func collectFetchErrs(fetches kgo.Fetches) (_ error) {
	mErr := multierror.New()
	fetches.EachError(func(_ string, _ int32, err error) {
		// kgo advises to "restart" the kafka client if the returned error is a kerr.Error.
		// Recreating the client would cause duplicate metrics registration, so we don't do it for now.
		mErr.Add(err)
	})
	return mErr.Err()
}

func (r *PartitionReader) consumeFetches(ctx context.Context, fetches kgo.Fetches) *kadm.Offset {
	// Pass offset and byte information to the live-store
	partLabel := strconv.Itoa(int(r.partitionID))
	processStart := time.Now()
	defer func() {
		r.ingestMetrics.ProcessPartitionDuration.WithLabelValues(partLabel).Observe(time.Since(processStart).Seconds())
	}()

	offset, err := r.consume(ctx, fetches.RecordIter(), time.Now())
	if err != nil {
		// TODO abort ingesting & back off if it's a server error, ignore error if it's a client error
		level.Error(r.logger).Log("msg", "encountered error processing records; skipping", "err", err)
		return nil
	}

	return offset
}

func (r *PartitionReader) recordFetchesMetrics(fetches kgo.Fetches) {
	var (
		now        = time.Now()
		numRecords = 0
		numBytes   = 0
	)

	partLabel := strconv.Itoa(int(r.partitionID))
	fetches.EachRecord(func(record *kgo.Record) {
		numRecords++
		numBytes += len(record.Value)
		r.metrics.receiveDelay.Observe(now.Sub(record.Timestamp).Seconds())
	})

	r.metrics.recordsPerFetch.Observe(float64(numRecords))
	r.ingestMetrics.FetchBytesTotal.WithLabelValues(partLabel).Add(float64(numBytes))
	r.ingestMetrics.FetchRecordsTotal.WithLabelValues(partLabel).Add(float64(numRecords))
}

func (r *PartitionReader) fetchLastCommittedOffsetWithRetries(ctx context.Context) (offset kgo.Offset, err error) {
	retry := backoff.New(ctx, backoff.Config{
		MinBackoff: 100 * time.Millisecond,
		MaxBackoff: 2 * time.Second,
		MaxRetries: 10,
	})

	for retry.Ongoing() {
		offset, err = r.fetchLastCommittedOffset(ctx)
		if err == nil {
			return offset, nil
		}

		level.Warn(r.logger).Log("msg", "failed to fetch last committed offset", "err", err)
		retry.Wait()
	}

	// Handle the case the context was canceled before the first attempt.
	if err == nil {
		err = retry.Err()
	}

	return offset, err
}

func (r *PartitionReader) fetchLastCommittedOffset(ctx context.Context) (kgo.Offset, error) {
	offsets, err := r.adm.FetchOffsets(ctx, r.consumerGroup)
	if errors.Is(err, kerr.UnknownTopicOrPartition) {
		// In case we are booting up for the first time ever against this topic.
		return kgo.NewOffset().AtStart(), nil
	}
	if err != nil {
		return kgo.NewOffset(), errors.Wrap(err, "unable to fetch group offsets")
	}
	offset, found := offsets.Lookup(r.topic, r.partitionID)
	if !found {
		// No committed offset found for this partition, start from the end
		return kgo.NewOffset().AtStart(), nil
	}
	return kgo.NewOffset().At(offset.At), nil
}

func (r *PartitionReader) commitHighWatermark(ctx context.Context, lastCommittedOffset kadm.Offset) kadm.Offset {
	offset := r.offsetWatermark.Load()
	if offset == nil {
		level.Debug(r.logger).Log("msg", "no offset found for committing offset")
		return lastCommittedOffset
	}

	if lastCommittedOffset.At >= offset.At {
		level.Debug(r.logger).Log("msg", "nothing to commit", "lastCommittedOffset", lastCommittedOffset.At, "offset", offset.At)
		return lastCommittedOffset
	}

	if err := r.commitOffset(ctx, *offset); err != nil {
		level.Error(r.logger).Log("msg", "failed to commit kafka offset", "offset", offset.At, "err", err)
		return lastCommittedOffset
	}

	level.Debug(r.logger).Log("msg", "committed kafka offset", "offset", offset.At, "topic", r.topic, "group", r.consumerGroup)

	return *offset
}

func (r *PartitionReader) commitOffset(ctx context.Context, offset kadm.Offset) error {
	// Use the admin client to commit the offset
	offsets := make(kadm.Offsets)
	offsets.Add(offset)

	_, err := r.adm.CommitOffsets(ctx, r.consumerGroup, offsets)
	return err
}

type partitionReaderMetrics struct {
	receiveDelay    prometheus.Histogram
	recordsPerFetch prometheus.Histogram
	kprom           *kprom.Metrics
}

func newPartitionReaderMetrics(partitionID int32, reg prometheus.Registerer) partitionReaderMetrics {
	factory := promauto.With(reg)

	return partitionReaderMetrics{
		receiveDelay: factory.NewHistogram(prometheus.HistogramOpts{
			Name:                        "tempo_ingest_storage_reader_receive_delay_seconds",
			Help:                        "Delay between producing a record and receiving it in the consumer.",
			NativeHistogramBucketFactor: 1.1,
		}),
		recordsPerFetch: factory.NewHistogram(prometheus.HistogramOpts{
			Name:                        "tempo_ingest_storage_reader_records_per_fetch",
			Help:                        "The number of records received by the consumer in a single fetch operation.",
			Buckets:                     prometheus.ExponentialBuckets(1, 2, 15),
			NativeHistogramBucketFactor: 1.1,
		}),
		kprom: kprom.NewMetrics("tempo_ingest_storage_reader",
			kprom.Registerer(prometheus.WrapRegistererWith(prometheus.Labels{"partition": strconv.Itoa(int(partitionID))}, reg)),
			// Do not export the client ID, because we use it to specify options to the backend.
			kprom.FetchAndProduceDetail(kprom.Batches, kprom.Records, kprom.CompressedBytes, kprom.UncompressedBytes)),
	}
}<|MERGE_RESOLUTION|>--- conflicted
+++ resolved
@@ -40,46 +40,23 @@
 	client *kgo.Client
 	adm    *kadm.Client
 
-<<<<<<< HEAD
-	consume       consumeFn
-	metrics       partitionReaderMetrics
-	ingestMetrics *ingest.Metrics
-=======
+	ingestMetrics   *ingest.Metrics
 	commitInterval  time.Duration
 	wg              sync.WaitGroup
 	offsetWatermark atomic.Pointer[kadm.Offset]
 
 	consume consumeFn
 	metrics partitionReaderMetrics
->>>>>>> f5aafa48
 
 	logger log.Logger
 }
 
-<<<<<<< HEAD
-func NewPartitionReaderForPusher(client *kgo.Client, partitionID int32, cfg ingest.KafkaConfig, consume consumeFn, logger log.Logger, reg prometheus.Registerer, ingestMetrics *ingest.Metrics) (*PartitionReader, error) {
+func NewPartitionReaderForPusher(client *kgo.Client, partitionID int32, cfg ingest.KafkaConfig, commitInterval time.Duration, consume consumeFn, logger log.Logger, reg prometheus.Registerer, ingestMetrics *ingest.Metrics) (*PartitionReader, error) {
 	metrics := newPartitionReaderMetrics(partitionID, reg)
-	return newPartitionReader(client, partitionID, cfg, consume, logger, metrics, ingestMetrics)
-}
-
-func newPartitionReader(client *kgo.Client, partitionID int32, cfg ingest.KafkaConfig, consume consumeFn, logger log.Logger, metrics partitionReaderMetrics, ingestMetrics *ingest.Metrics) (*PartitionReader, error) {
-	r := &PartitionReader{
-		partitionID:   partitionID,
-		consumerGroup: cfg.ConsumerGroup,
-		topic:         cfg.Topic,
-		client:        client,
-		adm:           kadm.NewClient(client),
-		consume:       consume,
-		metrics:       metrics,
-		ingestMetrics: ingestMetrics,
-		logger:        log.With(logger, "partition", partitionID),
-=======
-func NewPartitionReaderForPusher(client *kgo.Client, partitionID int32, cfg ingest.KafkaConfig, commitInterval time.Duration, consume consumeFn, logger log.Logger, reg prometheus.Registerer) (*PartitionReader, error) {
-	metrics := newPartitionReaderMetrics(partitionID, reg)
-	return newPartitionReader(client, partitionID, cfg, commitInterval, consume, logger, metrics)
-}
-
-func newPartitionReader(client *kgo.Client, partitionID int32, cfg ingest.KafkaConfig, commitInterval time.Duration, consume consumeFn, logger log.Logger, metrics partitionReaderMetrics) (*PartitionReader, error) {
+	return newPartitionReader(client, partitionID, cfg, commitInterval, consume, logger, metrics, ingestMetrics)
+}
+
+func newPartitionReader(client *kgo.Client, partitionID int32, cfg ingest.KafkaConfig, commitInterval time.Duration, consume consumeFn, logger log.Logger, metrics partitionReaderMetrics, ingestMetrics *ingest.Metrics) (*PartitionReader, error) {
 	r := &PartitionReader{
 		partitionID:    partitionID,
 		consumerGroup:  cfg.ConsumerGroup,
@@ -89,8 +66,8 @@
 		commitInterval: commitInterval,
 		consume:        consume,
 		metrics:        metrics,
+		ingestMetrics:  ingestMetrics,
 		logger:         log.With(logger, "partition", partitionID),
->>>>>>> f5aafa48
 	}
 
 	r.Service = services.NewBasicService(r.start, r.running, r.stop)
