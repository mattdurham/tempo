package livestore

import (
	"context"
	"path"
	"testing"
	"time"

	"github.com/go-kit/log"
	"github.com/google/uuid"
	"github.com/grafana/tempo/modules/ingester"
	"github.com/grafana/tempo/modules/overrides"
	"github.com/grafana/tempo/pkg/tempopb"
	v1 "github.com/grafana/tempo/pkg/tempopb/trace/v1"
	"github.com/grafana/tempo/pkg/traceql"
	"github.com/grafana/tempo/pkg/util/test"
	"github.com/grafana/tempo/tempodb/encoding"
	"github.com/grafana/tempo/tempodb/wal"
	"github.com/prometheus/client_golang/prometheus"
	"github.com/stretchr/testify/require"
)

func TestLiveStoreQueryRange(t *testing.T) {
	// init configuration
	var (
		tempDir = t.TempDir()
		tenant  = "TestLiveStoreQueryRange"
	)

	cfg := Config{}
<<<<<<< HEAD
	cfg.TimeOverlapCutoff = 0.5
=======
	cfg.Metrics.TimeOverlapCutoff = 0.5
>>>>>>> 73ed0044
	cfg.ConcurrentBlocks = 10
	cfg.CompleteBlockTimeout = 5 * time.Minute

	// Create WAL
	walCfg := &wal.Config{
		Filepath: path.Join(tempDir, "wal"),
		Version:  encoding.DefaultEncoding().Version(),
	}
	w, err := wal.New(walCfg)
	require.NoError(t, err)
	defer func() {
		// WAL doesn't have a shutdown method, just clean up the temp directory
		_ = w.Clear()
	}()

	mover, err := overrides.NewOverrides(overrides.Config{}, nil, prometheus.DefaultRegisterer)
	require.NoError(t, err)
	// Create instance
	inst, err := newInstance(tenant, cfg, w, mover, log.NewNopLogger())
	require.NoError(t, err)

	// Create test spans
	now := time.Now()
	duration := time.Millisecond
	span1Start := now.Add(-10 * time.Second)
	span2Start := now.Add(-time.Second + time.Millisecond)

	sp := test.MakeSpan(test.ValidTraceID(nil))
	sp.StartTimeUnixNano = uint64(span1Start.UnixNano())
	sp.EndTimeUnixNano = uint64(span1Start.Add(duration).UnixNano())
	sp.Kind = v1.Span_SPAN_KIND_SERVER

	sp2 := test.MakeSpan(test.ValidTraceID(nil))
	sp2.StartTimeUnixNano = uint64(span2Start.UnixNano())
	sp2.EndTimeUnixNano = uint64(span2Start.Add(duration).UnixNano())
	sp2.Kind = v1.Span_SPAN_KIND_SERVER

	// Create traces from spans
	trace1 := &tempopb.Trace{
		ResourceSpans: []*v1.ResourceSpans{
			{
				ScopeSpans: []*v1.ScopeSpans{
					{
						Spans: []*v1.Span{sp},
					},
				},
			},
		},
	}

	trace2 := &tempopb.Trace{
		ResourceSpans: []*v1.ResourceSpans{
			{
				ScopeSpans: []*v1.ScopeSpans{
					{
						Spans: []*v1.Span{sp2},
					},
				},
			},
		},
	}

	// Marshal traces to bytes
	trace1Bytes, err := trace1.Marshal()
	require.NoError(t, err)

	trace2Bytes, err := trace2.Marshal()
	require.NoError(t, err)

	// Create trace IDs
	traceID1 := test.ValidTraceID(nil)
	traceID2 := test.ValidTraceID(nil)

	// Push traces using pushBytes
	pushReq := &tempopb.PushBytesRequest{
		Traces: []tempopb.PreallocBytes{
			{Slice: trace1Bytes},
			{Slice: trace2Bytes},
		},
		Ids: [][]byte{traceID1, traceID2},
	}

	inst.pushBytes(now, pushReq)

	// Force block creation by cutting traces and blocks
	err = inst.cutIdleTraces(true)
	require.NoError(t, err)

	blockID, err := inst.cutBlocks(true)
	require.NoError(t, err)
	require.NotEqual(t, uuid.Nil, blockID)

	// Complete the block
	ctx := context.Background()
	err = inst.completeBlock(ctx, blockID)
	require.NoError(t, err)

	// Wait a bit to ensure block is ready
	time.Sleep(100 * time.Millisecond)

	// Get the completed block for testing
	inst.blocksMtx.RLock()
	var block *ingester.LocalBlock
	for _, b := range inst.completeBlocks {
		block = b
		break
	}
	inst.blocksMtx.RUnlock()

	require.NotNil(t, block, "block should have been created and completed")

	type testCase struct {
		name              string
		req               *tempopb.QueryRangeRequest
		expectedSpans     int
		expectedExemplars int
	}

	for _, tc := range []testCase{
		{
			// -------------- SP1 ------- SP2 ---------
			// ---------^------------^-----------------
			// ------- START ------ END ---------------
			name: "first trace",
			req: &tempopb.QueryRangeRequest{
				Query:     "{} | count_over_time()",
				Start:     uint64(span1Start.Add(-1 * time.Second).UnixNano()),
				End:       uint64(span1Start.Add(duration + time.Second).UnixNano()),
				Step:      uint64(time.Second),
				Exemplars: 2,
			},
			expectedSpans:     1,
			expectedExemplars: 1,
		},
		{
			// -------------- SP1 ------- SP2 ---------
			// ----------------------^------------^----
			// ------------------- START ------- END --
			name: "second trace",
			req: &tempopb.QueryRangeRequest{
				Query:     "{} | count_over_time()",
				Start:     uint64(span2Start.Add(-1 * time.Second).UnixNano()),
				End:       uint64(now.UnixNano()),
				Step:      uint64(time.Second),
				Exemplars: 2,
			},
			expectedSpans:     1,
			expectedExemplars: 1,
		},
		{
			// -------------- SP1 ------- SP2 -----------
			// ---------------^-------------------^------
			// ------------- START ------------- END ----
			name: "start of block included",
			req: &tempopb.QueryRangeRequest{
				Query:     "{} | count_over_time()",
				Start:     uint64(block.BlockMeta().StartTime.UnixNano()),
				End:       uint64(now.UnixNano()),
				Step:      uint64(time.Second),
				Exemplars: 2,
			},
			expectedSpans:     2,
			expectedExemplars: 2,
		},
		{
			// -------------- SP1 ------- SP2 ------------------
			// ----------------------------^-------------^------
			// ------------------------- START -------- END ----
			name: "end of block included",
			req: &tempopb.QueryRangeRequest{
				Query:     "{} | count_over_time()",
				Start:     uint64(block.BlockMeta().EndTime.UnixNano()),
				End:       uint64(now.UnixNano()),
				Step:      uint64(time.Second),
				Exemplars: 2,
			},
			expectedSpans:     0, // TODO: possible bug
			expectedExemplars: 0,
		},
	} {
		t.Run(tc.name, func(t *testing.T) {
			req := tc.req
			req.MaxSeries = 10
			req.Start, req.End, req.Step = traceql.TrimToBlockOverlap(req.Start, req.End, req.Step, block.BlockMeta().StartTime, block.BlockMeta().EndTime)

			results, err := inst.QueryRange(ctx, req)
			require.NoError(t, err)

			require.Equal(t, 1, len(results.Series))
			for _, ts := range results.Series {
				var sum float64
				for _, val := range ts.Samples {
					sum += val.Value
				}
				require.InDelta(t, tc.expectedSpans, sum, 0.000001)
				require.Equal(t, tc.expectedExemplars, len(ts.Exemplars))
			}
		})
	}
}<|MERGE_RESOLUTION|>--- conflicted
+++ resolved
@@ -28,11 +28,7 @@
 	)
 
 	cfg := Config{}
-<<<<<<< HEAD
-	cfg.TimeOverlapCutoff = 0.5
-=======
 	cfg.Metrics.TimeOverlapCutoff = 0.5
->>>>>>> 73ed0044
 	cfg.ConcurrentBlocks = 10
 	cfg.CompleteBlockTimeout = 5 * time.Minute
 
